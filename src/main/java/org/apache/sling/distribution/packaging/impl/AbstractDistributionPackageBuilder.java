/*
 * Licensed to the Apache Software Foundation (ASF) under one
 * or more contributor license agreements.  See the NOTICE file
 * distributed with this work for additional information
 * regarding copyright ownership.  The ASF licenses this file
 * to you under the Apache License, Version 2.0 (the
 * "License"); you may not use this file except in compliance
 * with the License.  You may obtain a copy of the License at
 *
 *   http://www.apache.org/licenses/LICENSE-2.0
 *
 * Unless required by applicable law or agreed to in writing,
 * software distributed under the License is distributed on an
 * "AS IS" BASIS, WITHOUT WARRANTIES OR CONDITIONS OF ANY
 * KIND, either express or implied.  See the License for the
 * specific language governing permissions and limitations
 * under the License.
 */
package org.apache.sling.distribution.packaging.impl;

import java.io.BufferedInputStream;
import java.io.IOException;
import java.io.InputStream;
import java.util.HashMap;
import java.util.Map;

import javax.annotation.CheckForNull;
import javax.annotation.Nonnull;
import javax.jcr.RepositoryException;
import javax.jcr.Session;

import org.apache.commons.io.IOUtils;
import org.apache.sling.api.resource.ResourceResolver;
import org.apache.sling.distribution.DistributionRequest;
import org.apache.sling.distribution.DistributionRequestType;
import org.apache.sling.distribution.common.DistributionException;
import org.apache.sling.distribution.packaging.DistributionPackage;
import org.apache.sling.distribution.packaging.DistributionPackageBuilder;
import org.apache.sling.distribution.packaging.DistributionPackageInfo;
import org.apache.sling.distribution.serialization.impl.vlt.VltUtils;
import org.apache.sling.distribution.util.DistributionJcrUtils;
import org.slf4j.Logger;
import org.slf4j.LoggerFactory;

/**
 * base abstract implementation of a JCR based {@link DistributionPackageBuilder}
 */
public abstract class AbstractDistributionPackageBuilder implements DistributionPackageBuilder {

    private final Logger log = LoggerFactory.getLogger(getClass());

    private final String type;
<<<<<<< HEAD
    private final boolean serializerSupportsDeletion;

    AbstractDistributionPackageBuilder(String type, boolean serializerSupportsDeletion) {
        this.type = type;
        this.serializerSupportsDeletion = serializerSupportsDeletion;
=======
    private final String contentType;

    AbstractDistributionPackageBuilder(String type, String contentType) {
        this.type = type;
        this.contentType = contentType;
>>>>>>> d7efe52f
    }

    public String getType() {
        return type;
    }

    public String getContentType() {
        return this.contentType;
    }

    @Nonnull
    public DistributionPackage createPackage(@Nonnull ResourceResolver resourceResolver, @Nonnull DistributionRequest request)
            throws DistributionException {
        DistributionPackage distributionPackage;

        request = VltUtils.sanitizeRequest(request);

        if (DistributionRequestType.ADD.equals(request.getRequestType())) {
            distributionPackage = createPackageForAdd(resourceResolver, request);
        } else if (DistributionRequestType.DELETE.equals(request.getRequestType())) {
            if (this.serializerSupportsDeletion) {
                distributionPackage = createPackageForDelete(resourceResolver, request);
            } else {
                distributionPackage = new SimpleDistributionPackage(request, type);
            }
        } else if (DistributionRequestType.PULL.equals(request.getRequestType())) {
            distributionPackage = new SimpleDistributionPackage(request, type);
        } else if (DistributionRequestType.TEST.equals(request.getRequestType())) {
            distributionPackage = new SimpleDistributionPackage(request, type);
        } else {
            throw new DistributionException("unknown action type " + request.getRequestType());
        }

        DistributionPackageUtils.fillInfo(distributionPackage.getInfo(), request);

        return distributionPackage;
    }

    @Nonnull
    public DistributionPackage readPackage(@Nonnull ResourceResolver resourceResolver, @Nonnull InputStream stream) throws DistributionException {

        if (!stream.markSupported()) {
            stream = new BufferedInputStream(stream);
        }
        Map<String, Object> headerInfo = new HashMap<String, Object>();
        DistributionPackageUtils.readInfo(stream, headerInfo);

        try {
            stream.reset();
        } catch (IOException e) {
            // do nothing
        }

        DistributionPackage distributionPackage = SimpleDistributionPackage.fromStream(stream, type);

        try {
            stream.reset();
        } catch (IOException e) {
            // do nothing
        }

        // not a simple package
        if (distributionPackage == null) {
            distributionPackage = readPackageInternal(resourceResolver, stream);
        }

        distributionPackage.getInfo().putAll(headerInfo);
        return distributionPackage;
    }

    public boolean installPackage(@Nonnull ResourceResolver resourceResolver, @Nonnull DistributionPackage distributionPackage) throws DistributionException {

        DistributionRequestType actionType = distributionPackage.getInfo().getRequestType();

        if (!type.equals(distributionPackage.getType())) {
            throw new DistributionException("not supported package type" + distributionPackage.getType());
        }

        boolean installed = false;
        if (DistributionRequestType.DELETE.equals(actionType)) {
            installed = installDeletePackage(resourceResolver, distributionPackage);
        } else if (DistributionRequestType.TEST.equals(actionType)) {
            // do nothing for test packages
            installed = true;
        } else if (DistributionRequestType.ADD.equals(actionType)) {
            installed = installAddPackage(resourceResolver, distributionPackage);
        }

        return installed;
    }

    @Nonnull
    @Override
    public DistributionPackageInfo installPackage(@Nonnull ResourceResolver resourceResolver, @Nonnull InputStream stream) throws DistributionException {
        if (!stream.markSupported()) {
            stream = new BufferedInputStream(stream);
        }
        DistributionPackageInfo packageInfo = new DistributionPackageInfo(type);

        DistributionPackageUtils.readInfo(stream, packageInfo);

        DistributionPackage distributionPackage = SimpleDistributionPackage.fromStream(stream, type);

        boolean installed;
        // not a simple package
        if (distributionPackage == null) {
            installed = installPackageInternal(resourceResolver, stream);
        } else {
            installed = installPackage(resourceResolver, distributionPackage);
            packageInfo.putAll(distributionPackage.getInfo());
        }

        if (installed) {
            return packageInfo;
        } else {
            throw new DistributionException("could not install package from stream");
        }
    }

    private boolean installDeletePackage(@Nonnull ResourceResolver resourceResolver, @CheckForNull DistributionPackage distributionPackage) throws DistributionException {
        Session session = null;
        try {
            if (distributionPackage != null) {
                session = getSession(resourceResolver);
                for (String path : distributionPackage.getInfo().getPaths()) {
                    if (session.itemExists(path)) {
                        session.removeItem(path);
                    }
                }
                return true;
            }
        } catch (Exception e) {
            throw new DistributionException(e);
        } finally {
            ungetSession(session);
        }

        return false;
    }


    private boolean installAddPackage(@Nonnull ResourceResolver resourceResolver, @Nonnull DistributionPackage distributionPackage)
            throws DistributionException {
        InputStream inputStream = null;
        try {
            inputStream = distributionPackage.createInputStream();
            return installPackageInternal(resourceResolver, inputStream);
        } catch (IOException e) {
            throw new DistributionException(e);
        } finally {
            IOUtils.closeQuietly(inputStream);
        }
    }

    @CheckForNull
    public DistributionPackage getPackage(@Nonnull ResourceResolver resourceResolver, @Nonnull String id) {
        DistributionPackage distributionPackage = SimpleDistributionPackage.fromIdString(id, type);

        // not a simple package
        if (distributionPackage == null) {
            if (id.startsWith("reference")) {
                String localId = id.substring("reference-".length());
                distributionPackage = new ReferencePackage(getPackageInternal(resourceResolver, localId));
            } else {
                distributionPackage = getPackageInternal(resourceResolver, id);
            }

        }
        return distributionPackage;
    }

    private Session getSession(ResourceResolver resourceResolver) throws RepositoryException {
        Session session = resourceResolver.adaptTo(Session.class);
        if (session != null) {
            // this is needed in order to avoid loops in sync case when there're deletions, otherwise it could work with sling resources
            DistributionJcrUtils.setDoNotDistribute(session);
        } else {
            throw new RepositoryException("could not obtain a session from calling user " + resourceResolver.getUserID());
        }
        return session;
    }

    private void ungetSession(Session session) {
        if (session != null) {
            try {
                if (session.hasPendingChanges()) {
                    session.save();
                }
            } catch (RepositoryException e) {
                log.debug("Cannot save session", e);
            }
        }
    }

    @CheckForNull
    protected abstract DistributionPackage createPackageForAdd(@Nonnull ResourceResolver resourceResolver, @Nonnull DistributionRequest request)
            throws DistributionException;

    @CheckForNull
    protected DistributionPackage createPackageForDelete(@Nonnull ResourceResolver resourceResolver, @Nonnull DistributionRequest request)
            throws DistributionException {
        // normally this will work the same way as for add
        return this.createPackageForAdd(resourceResolver, request);
    }

    @CheckForNull
    protected abstract DistributionPackage readPackageInternal(@Nonnull ResourceResolver resourceResolver, @Nonnull InputStream stream)
            throws DistributionException;


    protected abstract boolean installPackageInternal(@Nonnull ResourceResolver resourceResolver, @Nonnull InputStream stream)
            throws DistributionException;

    @CheckForNull
    protected abstract DistributionPackage getPackageInternal(@Nonnull ResourceResolver resourceResolver, @Nonnull String id);

}<|MERGE_RESOLUTION|>--- conflicted
+++ resolved
@@ -50,19 +50,13 @@
     private final Logger log = LoggerFactory.getLogger(getClass());
 
     private final String type;
-<<<<<<< HEAD
+    private final String contentType;
     private final boolean serializerSupportsDeletion;
 
-    AbstractDistributionPackageBuilder(String type, boolean serializerSupportsDeletion) {
-        this.type = type;
-        this.serializerSupportsDeletion = serializerSupportsDeletion;
-=======
-    private final String contentType;
-
-    AbstractDistributionPackageBuilder(String type, String contentType) {
+    AbstractDistributionPackageBuilder(String type, String contentType, boolean serializerSupportsDeletion) {
         this.type = type;
         this.contentType = contentType;
->>>>>>> d7efe52f
+        this.serializerSupportsDeletion = serializerSupportsDeletion;
     }
 
     public String getType() {
