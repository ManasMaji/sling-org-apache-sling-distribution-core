--- conflicted
+++ resolved
@@ -66,11 +66,7 @@
                                           String tempFilesFolder,
                                           String digestAlgorithm, String[] nodeFilters,
                                           String[] propertyFilters) {
-<<<<<<< HEAD
-        super(type, distributionContentSerializer.isDeletionSupported());
-=======
-        super(type, distributionContentSerializer.getContentType());
->>>>>>> d7efe52f
+        super(type, distributionContentSerializer.getContentType(), distributionContentSerializer.isDeletionSupported());
         this.distributionContentSerializer = distributionContentSerializer;
         this.nodeFilters = VltUtils.parseFilters(nodeFilters);
         this.propertyFilters = VltUtils.parseFilters(propertyFilters);
